--- conflicted
+++ resolved
@@ -2,7 +2,13 @@
 
 A universal Go module providing core interfaces for composable primitives.
 
-<<<<<<< HEAD
+<img src="https://opengraph.githubassets.com/5b92c81c05d64a82c3fb4ba95739403a2d38cbad61f260a0701b3366b3d10327/dracory/omni" />
+
+[![Tests Status](https://github.com/dracory/omni/actions/workflows/tests.yml/badge.svg?branch=main)](https://github.com/dracory/omni/actions/workflows/tests.yml)
+[![Go Report Card](https://goreportcard.com/badge/github.com/dracory/omni)](https://goreportcard.com/report/github.com/dracory/omni)
+[![PkgGoDev](https://pkg.go.dev/badge/github.com/dracory/omni)](https://pkg.go.dev/github.com/dracory/omni)
+
+
 ## Introduction
 
 Omni is a powerful Go package that provides a flexible, composable architecture for building structured data models. It's designed around two core interfaces: `Property` for storing attribute-value pairs, and `Atom` for creating hierarchical, composable data structures.
@@ -41,16 +47,50 @@
 │                 │
 └─────────────────┘
 ```
-=======
-
-<img src="https://opengraph.githubassets.com/5b92c81c05d64a82c3fb4ba95739403a2d38cbad61f260a0701b3366b3d10327/dracory/omni" />
-
-[![Tests Status](https://github.com/dracory/omni/actions/workflows/tests.yml/badge.svg?branch=main)](https://github.com/dracory/omni/actions/workflows/tests.yml)
-[![Go Report Card](https://goreportcard.com/badge/github.com/dracory/omni)](https://goreportcard.com/report/github.com/dracory/omni)
-[![PkgGoDev](https://pkg.go.dev/badge/github.com/dracory/omni)](https://pkg.go.dev/github.com/dracory/omni)
->>>>>>> f62dc17d
 
 ## Interfaces
+
+### AtomInterface
+
+`AtomInterface` is the universal interface that all composable primitives must satisfy. It defines the methods necessary for the system to understand and process any atom, regardless of its specific type.
+
+```go
+type AtomInterface interface {
+    // GetID returns the unique identifier of the atom
+    GetID() string
+    
+    // SetID sets the unique identifier of the atom
+    SetID(id string)
+
+    // GetType returns the type of the atom
+    GetType() string
+    
+    // SetType sets the type of the atom
+    SetType(atomType string)
+
+    // GetProperties returns all properties of the atom
+    GetProperties() []PropertyInterface
+    
+    // SetProperties sets all properties of the atom at once
+    SetProperties(properties []PropertyInterface)
+
+    // GetProperty returns a specific property by name, or nil if not found
+    GetProperty(name string) PropertyInterface
+    
+    // SetProperty adds or updates a property
+    SetProperty(property PropertyInterface)
+    
+    // RemoveProperty removes a property by name
+    RemoveProperty(name string)
+
+    // GetChildren returns all child atoms
+    GetChildren() []AtomInterface
+    
+    // AddChild adds a new child atom
+    AddChild(a AtomInterface)
+}
+```
+
 
 ### PropertyInterface
 
@@ -69,47 +109,6 @@
     
     // SetValue sets the property's value from a string
     SetValue(value string)
-}
-```
-
-### AtomInterface
-
-`AtomInterface` is the universal interface that all composable primitives must satisfy. It defines the methods necessary for the system to understand and process any atom, regardless of its specific type.
-
-```go
-type AtomInterface interface {
-    // GetID returns the unique identifier of the atom
-    GetID() string
-    
-    // SetID sets the unique identifier of the atom
-    SetID(id string)
-
-    // GetType returns the type of the atom
-    GetType() string
-    
-    // SetType sets the type of the atom
-    SetType(atomType string)
-
-    // GetProperties returns all properties of the atom
-    GetProperties() []PropertyInterface
-    
-    // SetProperties sets all properties of the atom at once
-    SetProperties(properties []PropertyInterface)
-
-    // GetProperty returns a specific property by name, or nil if not found
-    GetProperty(name string) PropertyInterface
-    
-    // SetProperty adds or updates a property
-    SetProperty(property PropertyInterface)
-    
-    // RemoveProperty removes a property by name
-    RemoveProperty(name string)
-
-    // GetChildren returns all child atoms
-    GetChildren() []AtomInterface
-    
-    // AddChild adds a new child atom
-    AddChild(a AtomInterface)
 }
 ```
 
